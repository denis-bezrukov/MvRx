buildscript {
<<<<<<< HEAD
    ext.kotlinVersion = '1.3.61'
    ext.coroutinesVersion = '1.3.3'
    ext.appCompatVersion = '1.1.0'
    ext.recyclerViewVersion = '1.0.0'
    ext.constraintLayoutVersion = '1.1.3'
    ext.lifecycleVersion = '2.2.0'
    ext.androidXCoreKtxVersion = '1.1.0'
    ext.robolectricVersion = '4.3'
    ext.epoxyVersion = '3.2.0'
    ext.moshiVersion = '1.6.0'
    ext.koinVersion = '2.0.1'
    ext.retrofitVersion = '2.4.0'
    ext.navVersion = '2.1.0'
    ext.roomVersion = '2.1.0'
    ext.buildToolsVersion = '28.0.3'
    ext.espressoVersion = '3.1.1'
=======
    apply from: rootProject.file("dependencies.gradle")
>>>>>>> feda20a9

    repositories {
        google()
        jcenter()
        maven { url "https://oss.sonatype.org/service/local/repositories/snapshots/content/" }
    }
    dependencies {
        classpath "com.android.tools.build:gradle:${versions.gradlePlugin}"
        classpath "org.jetbrains.kotlin:kotlin-android-extensions:${versions.kotlin}"
        classpath "org.jetbrains.kotlin:kotlin-gradle-plugin:${versions.kotlin}"

        // Upload with:
        // ./gradlew clean assemble androidSourcesJar androidJavadocsJar uploadArchives --no-daemon --no-parallel
        // Need to use snapshot version and explicitly include javadoc/sources tasks until
        // https://github.com/vanniktech/gradle-maven-publish-plugin/issues/54 is fixed
        classpath "com.vanniktech:gradle-maven-publish-plugin:0.9.0-SNAPSHOT"
    }

    configurations.all {
        resolutionStrategy {
<<<<<<< HEAD
            force 'net.sf.proguard:proguard-gradle:6.2.0'
=======
            // Use Proguard 6.2.0
            force "net.sf.proguard:proguard-gradle:6.2.0"
>>>>>>> feda20a9
        }
    }
}

allprojects {
    version = VERSION_NAME
    group = GROUP

    repositories {
        google()
        jcenter()
        maven { url "https://jitpack.io" }
    }
}<|MERGE_RESOLUTION|>--- conflicted
+++ resolved
@@ -1,24 +1,5 @@
 buildscript {
-<<<<<<< HEAD
-    ext.kotlinVersion = '1.3.61'
-    ext.coroutinesVersion = '1.3.3'
-    ext.appCompatVersion = '1.1.0'
-    ext.recyclerViewVersion = '1.0.0'
-    ext.constraintLayoutVersion = '1.1.3'
-    ext.lifecycleVersion = '2.2.0'
-    ext.androidXCoreKtxVersion = '1.1.0'
-    ext.robolectricVersion = '4.3'
-    ext.epoxyVersion = '3.2.0'
-    ext.moshiVersion = '1.6.0'
-    ext.koinVersion = '2.0.1'
-    ext.retrofitVersion = '2.4.0'
-    ext.navVersion = '2.1.0'
-    ext.roomVersion = '2.1.0'
-    ext.buildToolsVersion = '28.0.3'
-    ext.espressoVersion = '3.1.1'
-=======
     apply from: rootProject.file("dependencies.gradle")
->>>>>>> feda20a9
 
     repositories {
         google()
@@ -34,17 +15,13 @@
         // ./gradlew clean assemble androidSourcesJar androidJavadocsJar uploadArchives --no-daemon --no-parallel
         // Need to use snapshot version and explicitly include javadoc/sources tasks until
         // https://github.com/vanniktech/gradle-maven-publish-plugin/issues/54 is fixed
-        classpath "com.vanniktech:gradle-maven-publish-plugin:0.9.0-SNAPSHOT"
+        classpath "com.vanniktech:gradle-maven-publish-plugin:0.9.0"
     }
 
     configurations.all {
         resolutionStrategy {
-<<<<<<< HEAD
-            force 'net.sf.proguard:proguard-gradle:6.2.0'
-=======
             // Use Proguard 6.2.0
             force "net.sf.proguard:proguard-gradle:6.2.0"
->>>>>>> feda20a9
         }
     }
 }
