apply plugin: "com.android.library"
apply plugin: "kotlin-android"
apply plugin: "kotlin-android-extensions"
apply plugin: "kotlin-kapt"
apply plugin: "com.vanniktech.maven.publish"

android {
    compileSdkVersion versions.compileSdk
    buildToolsVersion versions.buildTools
    resourcePrefix "mvrx_"

    defaultConfig {
        minSdkVersion versions.minSdk
        targetSdkVersion versions.targetSdk
        consumerProguardFiles "proguard-rules.pro"
    }

    lintOptions {
        abortOnError true
        textReport true
        textOutput "stdout"
    }

    compileOptions {
        sourceCompatibility JavaVersion.VERSION_1_8
        targetCompatibility JavaVersion.VERSION_1_8
    }

    kotlinOptions {
        jvmTarget = JavaVersion.VERSION_1_8.toString()
    }

    sourceSets {
        main.java.srcDirs += "src/main/kotlin"
        test.java.srcDirs += "src/test/kotlin"
    }
}

androidExtensions {
    experimental = true
}

dependencies {
<<<<<<< HEAD
    implementation "org.jetbrains.kotlin:kotlin-stdlib:$kotlinVersion"
    implementation "org.jetbrains.kotlin:kotlin-stdlib-jdk8:$kotlinVersion"
    implementation "org.jetbrains.kotlinx:kotlinx-coroutines-core:$coroutinesVersion"
    implementation "org.jetbrains.kotlinx:kotlinx-coroutines-test:$coroutinesVersion"
    implementation "androidx.appcompat:appcompat:$appCompatVersion"
    implementation 'io.reactivex.rxjava2:rxandroid:2.0.2'
    implementation project(':mvrx')
    implementation 'junit:junit:4.12'
=======
    implementation libraries.appcompat
    implementation libraries.junit
    implementation libraries.kotlin
    implementation libraries.kotlinReflect
    implementation libraries.rxAndroid
    implementation project(":mvrx")
>>>>>>> feda20a9
}<|MERGE_RESOLUTION|>--- conflicted
+++ resolved
@@ -41,21 +41,11 @@
 }
 
 dependencies {
-<<<<<<< HEAD
-    implementation "org.jetbrains.kotlin:kotlin-stdlib:$kotlinVersion"
-    implementation "org.jetbrains.kotlin:kotlin-stdlib-jdk8:$kotlinVersion"
-    implementation "org.jetbrains.kotlinx:kotlinx-coroutines-core:$coroutinesVersion"
-    implementation "org.jetbrains.kotlinx:kotlinx-coroutines-test:$coroutinesVersion"
-    implementation "androidx.appcompat:appcompat:$appCompatVersion"
-    implementation 'io.reactivex.rxjava2:rxandroid:2.0.2'
-    implementation project(':mvrx')
-    implementation 'junit:junit:4.12'
-=======
     implementation libraries.appcompat
-    implementation libraries.junit
     implementation libraries.kotlin
     implementation libraries.kotlinReflect
     implementation libraries.rxAndroid
+    implementation testLibraries.junit
+    implementation testLibraries.kotlinCoroutinesTest
     implementation project(":mvrx")
->>>>>>> feda20a9
 }