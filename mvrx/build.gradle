--- conflicted
+++ resolved
@@ -57,23 +57,7 @@
 }
 
 dependencies {
-<<<<<<< HEAD
-    implementation "org.jetbrains.kotlin:kotlin-stdlib:$kotlinVersion"
-    implementation "org.jetbrains.kotlin:kotlin-stdlib-jdk8:$kotlinVersion"
-    implementation "org.jetbrains.kotlinx:kotlinx-coroutines-core:$coroutinesVersion"
-    implementation "androidx.appcompat:appcompat:$appCompatVersion"
-    implementation "androidx.lifecycle:lifecycle-viewmodel-ktx:$lifecycleVersion"
-    implementation "androidx.lifecycle:lifecycle-runtime-ktx:$lifecycleVersion"
-    implementation "androidx.lifecycle:lifecycle-common:$lifecycleVersion"
-    implementation "androidx.lifecycle:lifecycle-extensions:$lifecycleVersion"
-    implementation 'io.reactivex.rxjava2:rxandroid:2.1.1'
-    api "io.reactivex.rxjava2:rxjava:2.2.8"
 
-    testImplementation "org.jetbrains.kotlinx:kotlinx-coroutines-test:$coroutinesVersion"
-    testImplementation "org.mockito:mockito-core:2.25.1"
-    testImplementation 'junit:junit:4.12'
-    testImplementation "org.robolectric:robolectric:$robolectricVersion"
-=======
     kapt annotationProcessors.lifecycle
 
     api libraries.rxAndroid
@@ -81,12 +65,15 @@
 
     implementation libraries.appcompat
     implementation libraries.kotlin
+    implementation libraries.kotlinCoroutines
     implementation libraries.lifecycleCommon
+    implementation libraries.lifecycleRuntimeKtx
+    implementation libraries.lifecycleViewModelKtx
 
     testImplementation testLibraries.junit
+    testImplementation testLibraries.kotlinCoroutinesTest
     testImplementation testLibraries.mockito
     testImplementation testLibraries.roboeletric
->>>>>>> feda20a9
 }
 
 task coverage(type: JacocoReport, dependsOn: "testDebugUnitTest") {
